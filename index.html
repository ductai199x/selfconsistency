--- conflicted
+++ resolved
@@ -222,14 +222,10 @@
         <hr><center><h2>Video</h2></center>
         <p align="center">
 <iframe width="560" height="315" src="https://www.youtube.com/embed/lmOejdhSio0" frameborder="0" allow="autoplay; encrypted-media" allowfullscreen align="center"></iframe></p>
-<<<<<<< HEAD
           <center>
             <span style="font-size:20px"><a href="https://drive.google.com/file/d/1V68kRDaHRfz3iB9EqGV727MKAWZ6B30g/view?usp=sharing">[Slides (164 MB)]</a><span style="display:inline-block; width: 100px;"></span><a href="./presentation.pdf">[PDF Slides (7 MB)]</a></span></span>
           </center>
-          <br><hr><center><h1>EXIF Consistency Training</h1></center><table align="center" width="900px">
-=======
           <br><hr><center><h2>EXIF Consistency Training</h2></center><table align="center" width="900px">
->>>>>>> 601c927f
 
           <tbody><tr>
                 <!-- <td align=center width=600px> --><!-- </td> -->
@@ -248,11 +244,7 @@
       <br>
 
         <center>
-<<<<<<< HEAD
-        <span style="font-size:28px"><a href="https://github.com/minyoungg/selfconsistency">[GitHub]</a>
-=======
         <span style="font-size:22px">Try our code! <a href="https://github.com/minyoungg/selfconsistency">[GitHub]</a></span>
->>>>>>> 601c927f
       <br>
           <br><hr><center><h2>In-the-Wild Image Splice Dataset</h2></center><table align="center" width="900px">
 
